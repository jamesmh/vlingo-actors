--- conflicted
+++ resolved
@@ -32,21 +32,13 @@
   }
 
   protected void dump() {
-<<<<<<< HEAD
-    for (final Map<Address, Actor> map : maps) {
-      for (final Actor actor : map.values()) {
-        final Address address = actor.address();
-        final Address parent = actor.__internal__Environment() == null ? new Address(0, "NONE") : actor.__internal__Environment().address;
-        System.out.println("DIR: DUMP: ACTOR: " + address + " PARENT: " + parent);
-=======
     if (logger.isEnabled()) {
       for (final Map<Address, Actor> map : maps) {
         for (final Actor actor : map.values()) {
           final Address address = actor.address();
-          final Address parent = actor.__internalOnlyParent() == null ? new Address(0, "NONE") : actor.__internalOnlyParent().address();
+          final Address parent = actor.__internal__Environment() .parent == null ? new Address(0, "NONE") : actor.__internal__Environment().parent.address();
           logger.log("DIR: DUMP: ACTOR: " + address + " PARENT: " + parent);
         }
->>>>>>> 5a0ac2fe
       }
     }
   }
